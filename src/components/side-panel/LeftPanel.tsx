"use client";

import cn from "classnames";
import { useMemo, useState } from "react";
import { useClerk, useUser, SignOutButton } from "@clerk/nextjs";
import {
  RiSidebarFoldLine,
  RiSidebarUnfoldLine,
  RiCheckboxCircleLine,
  RiStickyNoteLine,
  RiBookOpenLine,
  RiHistoryLine,
  RiTimerLine,
  RiUser3Line,
  RiLogoutBoxRLine,
  RiSparklingLine,
} from "react-icons/ri";
import { useUsage } from "../../contexts/UsageContext";

/**
 * LeftPanel: a simple collapsible side panel (no console content)
 * Mirrors SidePanel container styles for visual symmetry.
 */
function useClerkData() {
  // eslint-disable-next-line react-hooks/rules-of-hooks
  const { user, isSignedIn } = useUser();
  // eslint-disable-next-line react-hooks/rules-of-hooks
  const { signOut, openSignIn, openUserProfile } = useClerk();
  return { user, isSignedIn, signOut, openSignIn, openUserProfile };
}

export default function LeftPanel() {
  const [open, setOpen] = useState(false);
  const [active, setActive] = useState<"tasks" | "notes" | "focus" | "library">(
    "tasks"
  );
  const [accountOpen, setAccountOpen] = useState(false);

<<<<<<< HEAD
  const { user, isSignedIn } = useUser();
  const { signOut, openSignIn, openUserProfile } = useClerk();
  
  // Usage tracking for anonymous users
  const {
    isAnonymous,
    remainingMessages,
    messageLimit,
    usagePercentage,
  } = useUsage();
=======
  const { user, isSignedIn, signOut, openSignIn, openUserProfile } =
    useClerkData();
>>>>>>> 48883cd9

  // Placeholder history items (replace with real data when wired up)
  const history = useMemo(
    () => [
      { id: "h1", title: "Quick task list", subtitle: "Today" },
      { id: "h2", title: "Movie search session", subtitle: "Yesterday" },
      { id: "h3", title: "Brain dump notes", subtitle: "Mon" },
      { id: "h4", title: "Weekly journal", subtitle: "Sun" },
      { id: "h5", title: "Focus timer test", subtitle: "Last week" },
    ],
    []
  );

  return (
    <div
      className={cn(
        "bg-sidebar flex flex-col h-screen transition-all duration-200 ease-in border-r border-sidebar-border text-sidebar-foreground font-sans text-[13px] leading-[160%] shadow-sm",
        open ? "w-[280px]" : "w-[64px]"
      )}
    >
      {/* Header with Logo and Collapse/Expand */}
      <header
        className={cn(
          "relative flex items-center border-b border-sidebar-border h-12",
          open ? "px-3" : "px-2"
        )}
      >
        {/* Logo */}
        <div
          className={cn(
            "flex items-center gap-2 transition-all duration-200",
            open ? "opacity-100" : "opacity-0 w-0 overflow-hidden"
          )}
        >
          <div className="h-7 w-7 rounded-md bg-muted grid place-items-center text-muted-foreground text-[12px] font-bold">
            A0
          </div>
          <span className="text-sidebar-foreground font-google-sans text-[15px] font-medium tracking-wide">
            Agent-0
          </span>
        </div>

        {/* Toggle Button (always visible, pinned right) */}
        <div className="absolute right-2 top-1/2 -translate-y-1/2 z-10">
          {open ? (
            <button
              className="h-[30px] w-[30px] grid place-items-center rounded-md hover:bg-sidebar-accent/10 transition-colors text-muted-foreground"
              aria-label="Collapse left panel"
              title="Collapse"
              onClick={() => setOpen(false)}
            >
              <RiSidebarFoldLine />
            </button>
          ) : (
            <button
              className="h-[30px] w-[30px] grid place-items-center rounded-md hover:bg-sidebar-accent/10 transition-colors text-muted-foreground"
              aria-label="Expand left panel"
              title="Expand"
              onClick={() => setOpen(true)}
            >
              <RiSidebarUnfoldLine />
            </button>
          )}
        </div>
      </header>

      {/* Main Nav */}
      <nav className="py-2">
        {/* Icon-only rail when collapsed */}
        {!open && (
          <ul className="flex flex-col items-center gap-1">
            <li>
              <button
                className={cn(
                  "relative group w-10 h-9 rounded-md grid place-items-center text-sidebar-foreground/70 hover:bg-sidebar-accent/10",
                  active === "tasks" &&
                    "text-sidebar-foreground bg-muted before:content-[''] before:absolute before:left-0 before:top-1/2 before:-translate-y-1/2 before:h-5 before:w-1 before:bg-primary before:rounded"
                )}
                aria-label="Tasks & Reminders"
                title="Tasks & Reminders"
                onClick={() => setActive("tasks")}
              >
                <RiCheckboxCircleLine size={18} />
              </button>
            </li>
            <li>
              <button
                className={cn(
                  "relative group w-10 h-9 rounded-md grid place-items-center text-sidebar-foreground/70 hover:bg-sidebar-accent/10",
                  active === "notes" &&
                    "text-sidebar-foreground bg-muted before:content-[''] before:absolute before:left-0 before:top-1/2 before:-translate-y-1/2 before:h-5 before:w-1 before:bg-primary before:rounded"
                )}
                aria-label="Notes & Journals"
                title="Notes & Journals"
                onClick={() => setActive("notes")}
              >
                <RiStickyNoteLine size={18} />
              </button>
            </li>
            <li>
              <button
                className={cn(
                  "relative group w-10 h-9 rounded-md grid place-items-center text-sidebar-foreground/70 hover:bg-sidebar-accent/10",
                  active === "focus" &&
                    "text-sidebar-foreground bg-muted before:content-[''] before:absolute before:left-0 before:top-1/2 before:-translate-y-1/2 before:h-5 before:w-1 before:bg-primary before:rounded"
                )}
                aria-label="Focus Mode"
                title="Focus Mode"
                onClick={() => setActive("focus")}
              >
                <RiTimerLine size={18} />
              </button>
            </li>
            <li>
              <button
                className={cn(
                  "relative group w-10 h-9 rounded-md grid place-items-center text-sidebar-foreground/70 hover:bg-sidebar-accent/10",
                  active === "library" &&
                    "text-sidebar-foreground bg-muted before:content-[''] before:absolute before:left-0 before:top-1/2 before:-translate-y-1/2 before:h-5 before:w-1 before:bg-primary before:rounded"
                )}
                aria-label="Library"
                title="Library"
                onClick={() => setActive("library")}
              >
                <RiBookOpenLine size={18} />
              </button>
            </li>
          </ul>
        )}

        {/* Full list when expanded */}
        {open && (
          <div className="px-2">
            <div className="text-[11px] uppercase tracking-wide text-muted-foreground px-2 py-2">
              Workspace
            </div>
            <ul className="flex flex-col gap-1">
              <li>
                <button
                  className={cn(
                    "relative w-full flex items-center gap-2 rounded-md px-2 py-2 text-sidebar-foreground/80 hover:bg-sidebar-accent/10",
                    active === "tasks" &&
                      "bg-muted text-sidebar-foreground before:content-[''] before:absolute before:left-0 before:top-1/2 before:-translate-y-1/2 before:h-5 before:w-1 before:bg-primary before:rounded"
                  )}
                  onClick={() => setActive("tasks")}
                  aria-label="Tasks & Reminders"
                >
                  <RiCheckboxCircleLine size={18} />
                  <span className="text-[13px]">Tasks & Reminders</span>
                </button>
              </li>
              <li>
                <button
                  className={cn(
                    "relative w-full flex items-center gap-2 rounded-md px-2 py-2 text-sidebar-foreground/80 hover:bg-sidebar-accent/10",
                    active === "notes" &&
                      "bg-muted text-sidebar-foreground before:content-[''] before:absolute before:left-0 before:top-1/2 before:-translate-y-1/2 before:h-5 before:w-1 before:bg-primary before:rounded"
                  )}
                  onClick={() => setActive("notes")}
                  aria-label="Notes & Journals"
                >
                  <RiStickyNoteLine size={18} />
                  <span className="text-[13px]">Notes & Journals</span>
                </button>
              </li>
              <li>
                <button
                  className={cn(
                    "relative w-full flex items-center gap-2 rounded-md px-2 py-2 text-sidebar-foreground/80 hover:bg-sidebar-accent/10",
                    active === "focus" &&
                      "bg-muted text-sidebar-foreground before:content-[''] before:absolute before:left-0 before:top-1/2 before:-translate-y-1/2 before:h-5 before:w-1 before:bg-primary before:rounded"
                  )}
                  onClick={() => setActive("focus")}
                  aria-label="Focus Mode"
                >
                  <RiTimerLine size={18} />
                  <span className="text-[13px]">Focus Mode</span>
                </button>
              </li>
              <li>
                <button
                  className={cn(
                    "relative w-full flex items-center gap-2 rounded-md px-2 py-2 text-sidebar-foreground/80 hover:bg-sidebar-accent/10",
                    active === "library" &&
                      "bg-muted text-sidebar-foreground before:content-[''] before:absolute before:left-0 before:top-1/2 before:-translate-y-1/2 before:h-5 before:w-1 before:bg-primary before:rounded"
                  )}
                  onClick={() => setActive("library")}
                  aria-label="Library"
                >
                  <RiBookOpenLine size={18} />
                  <span className="text-[13px]">Library</span>
                </button>
              </li>
            </ul>

            {/* History */}
            <div className="text-[11px] uppercase tracking-wide text-muted-foreground px-2 py-2 mt-3">
              History
            </div>
            <ul className="flex flex-col gap-1 max-h-[45vh] overflow-y-auto pr-1">
              {history.map((h) => (
                <li key={h.id}>
                  <button
                    className="group w-full text-left rounded-md px-2 py-2 hover:bg-muted hover:ring-1 hover:ring-sidebar-ring"
                    title={h.title}
                  >
                    <div className="flex items-center gap-2">
                      <RiHistoryLine
                        size={16}
                        className="text-muted-foreground group-hover:text-sidebar-foreground/80"
                      />
                      <div className="flex-1 min-w-0">
                        <div className="truncate text-[13px] text-sidebar-foreground">
                          {h.title}
                        </div>
                        <div className="text-[11px] text-muted-foreground">
                          {h.subtitle}
                        </div>
                      </div>
                    </div>
                  </button>
                </li>
              ))}
            </ul>
          </div>
        )}
      </nav>

      {/* Usage indicator for anonymous users */}
      {isAnonymous && open && (
        <div className="mt-auto px-3 py-3 border-t border-sidebar-border/50">
          <div className="bg-muted/50 rounded-lg p-3 space-y-2">
            <div className="flex items-center gap-2 text-[12px] font-medium text-muted-foreground">
              <RiSparklingLine className="h-4 w-4" />
              <span>Free Messages</span>
            </div>
            
            <div className="space-y-1.5">
              <div className="flex items-baseline justify-between text-[11px]">
                <span className="text-muted-foreground">
                  {remainingMessages} of {messageLimit} remaining
                </span>
                <span className="text-[10px] text-muted-foreground/70">
                  {Math.round(usagePercentage)}%
                </span>
              </div>
              
              {/* Progress bar */}
              <div className="h-1.5 bg-sidebar-accent/20 rounded-full overflow-hidden">
                <div
                  className={cn(
                    "h-full transition-all duration-300 rounded-full",
                    usagePercentage >= 80
                      ? "bg-destructive"
                      : usagePercentage >= 50
                      ? "bg-yellow-500"
                      : "bg-primary"
                  )}
                  style={{ width: `${usagePercentage}%` }}
                />
              </div>
            </div>

            <button
              onClick={() => {
                try {
                  openSignIn?.();
                } catch {
                  window.location.href = "/";
                }
              }}
              className="w-full mt-2 px-3 py-1.5 text-[11px] font-medium rounded-md bg-primary text-primary-foreground hover:bg-primary/90 transition-colors"
            >
              Sign in for unlimited access
            </button>
          </div>
        </div>
      )}

      {/* Account footer */}
      <div className={cn("relative border-t border-sidebar-border bg-sidebar/80", !isAnonymous && "mt-auto")}>
        {/* Expanded account row */}
        {open ? (
          <div className="p-2">
            <button
              className="w-full flex items-center gap-2 rounded-md px-2 py-2 hover:bg-sidebar-accent/10 text-left"
              aria-label="Account menu"
              onClick={() => setAccountOpen((v) => !v)}
            >
              {/* Avatar from Clerk profile */}
              {isSignedIn && user?.imageUrl ? (
                // Profile photo
                <img
                  src={user.imageUrl}
                  alt={user.fullName ?? user.username ?? "User avatar"}
                  className="h-7 w-7 rounded-full object-cover ring-1 ring-sidebar-ring"
                  referrerPolicy="no-referrer"
                />
              ) : (
                // Fallback to initial
                <div className="h-7 w-7 rounded-full bg-muted grid place-items-center text-[11px] text-muted-foreground">
                  {isSignedIn
                    ? (
                        user?.firstName?.[0] ||
                        user?.lastName?.[0] ||
                        "U"
                      ).toUpperCase()
                    : "?"}
                </div>
              )}
              <div className="min-w-0 flex-1">
                <div className="truncate text-[13px] text-sidebar-foreground">
                  {isSignedIn
                    ? user?.fullName || user?.username || "Account"
                    : "Sign in"}
                </div>
                <div className="truncate text-[11px] text-muted-foreground">
                  {isSignedIn
                    ? user?.primaryEmailAddress?.emailAddress
                    : "Access your account"}
                </div>
              </div>
            </button>

            {accountOpen && (
              <div className="absolute bottom-12 left-2 right-2 rounded-md border border-sidebar-border bg-sidebar shadow-lg z-10">
                <ul className="py-1">
                  {isSignedIn ? (
                    <>
                      <li>
                        <button
                          className="w-full flex items-center gap-2 px-3 py-2 text-[13px] hover:bg-muted text-sidebar-foreground/80"
                          onClick={() => {
                            setAccountOpen(false);
                            try {
                              openUserProfile?.();
                            } catch {
                              // no-op fallback if not available
                            }
                          }}
                        >
                          <RiUser3Line size={16} />
                          Manage account
                        </button>
                      </li>
                      <li>
                        <SignOutButton signOutOptions={{ redirectUrl: "/" }}>
                          <button
                            className="w-full flex items-center gap-2 px-3 py-2 text-[13px] hover:bg-muted text-destructive"
                            onClick={() => setAccountOpen(false)}
                          >
                            <RiLogoutBoxRLine size={16} />
                            Logout
                          </button>
                        </SignOutButton>
                      </li>
                    </>
                  ) : (
                    <li>
                      <button
                        className="w-full flex items-center gap-2 px-3 py-2 text-[13px] hover:bg-muted text-sidebar-foreground/80"
                        onClick={() => {
                          setAccountOpen(false);
                          try {
                            openSignIn?.();
                          } catch {
                            window.location.href = "/";
                          }
                        }}
                      >
                        <RiUser3Line size={16} />
                        Sign in
                      </button>
                    </li>
                  )}
                </ul>
              </div>
            )}
          </div>
        ) : (
          // Collapsed account button (icon-only)
          <div className="p-2 flex justify-center">
            <button
              className="w-10 h-9 rounded-md grid place-items-center text-sidebar-foreground/70 hover:bg-sidebar-accent/10"
              aria-label={isSignedIn ? "Account menu" : "Sign in"}
              onClick={() => {
                if (isSignedIn) setAccountOpen((v) => !v);
                else {
                  try {
                    openSignIn?.();
                  } catch {
                    window.location.href = "/";
                  }
                }
              }}
              title={
                isSignedIn
                  ? user?.fullName || user?.username || "Account"
                  : "Sign in"
              }
            >
              {isSignedIn && user?.imageUrl ? (
                <img
                  src={user.imageUrl}
                  alt={user.fullName ?? user.username ?? "User avatar"}
                  className="h-7 w-7 rounded-full object-cover ring-1 ring-sidebar-ring"
                  referrerPolicy="no-referrer"
                />
              ) : (
                <RiUser3Line size={18} />
              )}
            </button>
            {accountOpen && isSignedIn && (
              <div className="absolute bottom-12 left-2 right-2 rounded-md border border-sidebar-border bg-sidebar shadow-lg z-10">
                <ul className="py-1">
                  <li>
                    <button
                      className="w-full flex items-center gap-2 px-3 py-2 text-[13px] hover:bg-muted text-sidebar-foreground/80"
                      onClick={() => {
                        setAccountOpen(false);
                        try {
                          openUserProfile?.();
                        } catch {
                          // no-op
                        }
                      }}
                    >
                      <RiUser3Line size={16} />
                      Manage account
                    </button>
                  </li>
                  <li>
                    <SignOutButton signOutOptions={{ redirectUrl: "/" }}>
                      <button
                        className="w-full flex items-center gap-2 px-3 py-2 text-[13px] hover:bg-muted text-destructive"
                        onClick={() => setAccountOpen(false)}
                      >
                        <RiLogoutBoxRLine size={16} />
                        Logout
                      </button>
                    </SignOutButton>
                  </li>
                </ul>
              </div>
            )}
          </div>
        )}
      </div>
    </div>
  );
}<|MERGE_RESOLUTION|>--- conflicted
+++ resolved
@@ -36,7 +36,6 @@
   );
   const [accountOpen, setAccountOpen] = useState(false);
 
-<<<<<<< HEAD
   const { user, isSignedIn } = useUser();
   const { signOut, openSignIn, openUserProfile } = useClerk();
   
@@ -47,10 +46,6 @@
     messageLimit,
     usagePercentage,
   } = useUsage();
-=======
-  const { user, isSignedIn, signOut, openSignIn, openUserProfile } =
-    useClerkData();
->>>>>>> 48883cd9
 
   // Placeholder history items (replace with real data when wired up)
   const history = useMemo(
